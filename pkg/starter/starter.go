package starter

import (
	"context"
	"database/sql"
	"errors"
	"fmt"
	"sync"
	"time"

	"golang.org/x/sync/errgroup"
	"golang.org/x/sync/semaphore"

	"github.com/whywaita/myshoes/internal/config"
	"github.com/whywaita/myshoes/pkg/datastore"
	"github.com/whywaita/myshoes/pkg/gh"
	"github.com/whywaita/myshoes/pkg/logger"
	"github.com/whywaita/myshoes/pkg/runner"
	"github.com/whywaita/myshoes/pkg/shoes"
	"github.com/whywaita/myshoes/pkg/starter/safety"
)

var (
	// CountRunning is count of running semaphore
	CountRunning = 0
	// CountWaiting is count of waiting job
	CountWaiting = 0

	inProgress = sync.Map{}
)

// Starter is dispatcher for running job
type Starter struct {
	ds            datastore.Datastore
	safety        safety.Safety
	runnerVersion string
}

// New create starter instance
func New(ds datastore.Datastore, s safety.Safety, runnerVersion string) *Starter {
	return &Starter{
		ds:            ds,
		safety:        s,
		runnerVersion: runnerVersion,
	}
}

// Loop is main loop for starter
func (s *Starter) Loop(ctx context.Context) error {
	logger.Logf(false, "start starter loop")
	ch := make(chan datastore.Job)

	eg, ctx := errgroup.WithContext(ctx)

	eg.Go(func() error {
		if err := s.run(ctx, ch); err != nil {
			return fmt.Errorf("faied to start processor: %w", err)
		}
		return nil
	})

	eg.Go(func() error {
		ticker := time.NewTicker(10 * time.Second)
		defer ticker.Stop()

		for {
			select {
			case <-ticker.C:
				if err := s.dispatcher(ctx, ch); err != nil {
					logger.Logf(false, "failed to starter: %+v", err)
				}
			case <-ctx.Done():
				return nil
			}
		}
	})

	if err := eg.Wait(); err != nil {
		return fmt.Errorf("failed to errgroup wait: %w", err)
	}
	return nil
}

func (s *Starter) dispatcher(ctx context.Context, ch chan datastore.Job) error {
	logger.Logf(true, "start to check starter")
	jobs, err := s.ds.ListJobs(ctx)
	if err != nil {
		return fmt.Errorf("failed to get jobs: %w", err)
	}

	for _, j := range jobs {
		// send to processor
		ch <- j
	}

	return nil
}

func (s *Starter) run(ctx context.Context, ch chan datastore.Job) error {
	sem := semaphore.NewWeighted(config.Config.MaxConnectionsToBackend)

	// Processor
	for {
		select {
		case job := <-ch:
			// receive job from dispatcher

			if _, ok := inProgress.Load(job.UUID); ok {
				// this job is in progress, skip
				continue
			}

			logger.Logf(true, "found new job: %s", job.UUID)
			CountWaiting++
			if err := sem.Acquire(ctx, 1); err != nil {
				return fmt.Errorf("failed to Acquire: %w", err)
			}
			CountWaiting--
			CountRunning++

			inProgress.Store(job.UUID, struct{}{})

			go func(job datastore.Job) {
				defer func() {
					sem.Release(1)
					inProgress.Delete(job.UUID)
					CountRunning--
				}()

				if err := s.processJob(ctx, job); err != nil {
					logger.Logf(false, "failed to process job: %+v\n", err)
				}
			}(job)

		case <-ctx.Done():
			return nil
		}
	}
}

func (s *Starter) processJob(ctx context.Context, job datastore.Job) error {
	logger.Logf(false, "start job (job id: %s)\n", job.UUID.String())

	isOK, err := s.safety.Check(&job)
	if err != nil {
		return fmt.Errorf("failed to check safety: %w", err)
	}
	if !isOK {
		// is not ok, save job
		return nil
	}
	if err := datastore.UpdateTargetStatus(ctx, s.ds, job.TargetID, datastore.TargetStatusRunning, ""); err != nil {
		return fmt.Errorf("failed to update target status (target ID: %s, job ID: %s): %w", job.TargetID, job.UUID, err)
	}

	target, err := s.ds.GetTarget(ctx, job.TargetID)
	if err != nil {
		return fmt.Errorf("failed to retrieve relational target: (target ID: %s, job ID: %s): %w", job.TargetID, job.UUID, err)
	}

	cctx, cancel := context.WithTimeout(ctx, runner.MustRunningTime)
	defer cancel()
	cloudID, ipAddress, shoesType, resourceType, err := s.bung(cctx, job, *target)
	if err != nil {
		logger.Logf(false, "failed to bung (target ID: %s, job ID: %s): %+v\n", job.TargetID, job.UUID, err)

		if err := datastore.UpdateTargetStatus(ctx, s.ds, job.TargetID, datastore.TargetStatusErr, fmt.Sprintf("failed to create an instance (job ID: %s)", job.UUID)); err != nil {
			return fmt.Errorf("failed to update target status (target ID: %s, job ID: %s): %w", job.TargetID, job.UUID, err)
		}

		return fmt.Errorf("failed to bung (target ID: %s, job ID: %s): %w", job.TargetID, job.UUID, err)
	}
	if resourceType == 0 {
		resourceType = target.ResourceType
	}

	runnerName := runner.ToName(job.UUID.String())
	if config.Config.Strict {
		if err := s.checkRegisteredRunner(ctx, runnerName, *target); err != nil {
			logger.Logf(false, "failed to check to register runner (target ID: %s, job ID: %s): %+v\n", job.TargetID, job.UUID, err)

			if err := deleteInstance(ctx, cloudID, job.CheckEventJSON); err != nil {
				logger.Logf(false, "failed to delete an instance that not registered instance (target ID: %s, cloud ID: %s): %+v\n", job.TargetID, cloudID, err)
				// not return, need to update target status if err.
			}

			if err := datastore.UpdateTargetStatus(ctx, s.ds, job.TargetID, datastore.TargetStatusErr, fmt.Sprintf("cannot register runner to GitHub (job ID: %s)", job.UUID)); err != nil {
				return fmt.Errorf("failed to update target status (target ID: %s, job ID: %s): %w", job.TargetID, job.UUID, err)
			}

			return fmt.Errorf("failed to check to register runner (target ID: %s, job ID: %s): %w", job.TargetID, job.UUID, err)
		}
	}

	r := datastore.Runner{
<<<<<<< HEAD
		UUID:           job.UUID,
		ShoesType:      shoesType,
		IPAddress:      ipAddress,
		TargetID:       job.TargetID,
		CloudID:        cloudID,
		ResourceType:   resourceType,
		RunnerUser:     target.RunnerUser,
		RunnerVersion:  target.RunnerVersion,
=======
		UUID:         job.UUID,
		ShoesType:    shoesType,
		IPAddress:    ipAddress,
		TargetID:     job.TargetID,
		CloudID:      cloudID,
		ResourceType: target.ResourceType,
		RunnerUser: sql.NullString{
			String: config.Config.RunnerUser,
			Valid:  true,
		},
>>>>>>> 8d9faf23
		ProviderURL:    target.ProviderURL,
		RepositoryURL:  job.RepoURL(),
		RequestWebhook: job.CheckEventJSON,
	}
	if err := s.ds.CreateRunner(ctx, r); err != nil {
		logger.Logf(false, "failed to save runner to datastore (target ID: %s, job ID: %s): %+v\n", job.TargetID, job.UUID, err)

		if err := datastore.UpdateTargetStatus(ctx, s.ds, job.TargetID, datastore.TargetStatusErr, fmt.Sprintf("job id: %s", job.UUID)); err != nil {
			return fmt.Errorf("failed to update target status (target ID: %s, job ID: %s): %w", job.TargetID, job.UUID, err)
		}

		return fmt.Errorf("failed to save runner to datastore (target ID: %s, job ID: %s): %w", job.TargetID, job.UUID, err)
	}

	if err := s.ds.DeleteJob(ctx, job.UUID); err != nil {
		logger.Logf(false, "failed to delete job: %+v\n", err)

		if err := datastore.UpdateTargetStatus(ctx, s.ds, job.TargetID, datastore.TargetStatusErr, fmt.Sprintf("job id: %s", job.UUID)); err != nil {
			return fmt.Errorf("failed to update target status (target ID: %s, job ID: %s): %w", job.TargetID, job.UUID, err)
		}

		return fmt.Errorf("failed to delete job: %w", err)
	}

	return nil
}

// bung is start runner, like a pistol! :)
func (s *Starter) bung(ctx context.Context, job datastore.Job, target datastore.Target) (string, string, string, datastore.ResourceType, error) {
	logger.Logf(false, "start create instance (job: %s)", job.UUID)
	runnerName := runner.ToName(job.UUID.String())

	script, err := s.getSetupScript(ctx, target, runnerName)
	if err != nil {
		return "", "", "", 0, fmt.Errorf("failed to get setup scripts: %w", err)
	}

	client, teardown, err := shoes.GetClient()
	if err != nil {
		return "", "", "", 0, fmt.Errorf("failed to get plugin client: %w", err)
	}
	defer teardown()

	labels, err := gh.ExtractRunsOnLabels([]byte(job.CheckEventJSON))
	if err != nil {
		return "", "", "", 0, fmt.Errorf("failed to extract labels: %w", err)
	}

	cloudID, ipAddress, shoesType, resourceType, err := client.AddInstance(ctx, runnerName, script, target.ResourceType, labels)
	if err != nil {
		return "", "", "", 0, fmt.Errorf("failed to add instance: %w", err)
	}

	logger.Logf(false, "instance create successfully! (job: %s, cloud ID: %s)", job.UUID, cloudID)

	return cloudID, ipAddress, shoesType, resourceType, nil
}

func deleteInstance(ctx context.Context, cloudID, checkEventJSON string) error {
	client, teardown, err := shoes.GetClient()
	if err != nil {
		return fmt.Errorf("failed to get plugin client: %w", err)
	}
	defer teardown()

	labels, err := gh.ExtractRunsOnLabels([]byte(checkEventJSON))
	if err != nil {
		return fmt.Errorf("failed to extract labels: %w", err)
	}

	if err := client.DeleteInstance(ctx, cloudID, labels); err != nil {
		return fmt.Errorf("failed to delete instance: %w", err)
	}

	logger.Logf(false, "successfully delete instance that not registered (cloud ID: %s)", cloudID)
	return nil
}

// checkRegisteredRunner check to register runner to GitHub
func (s *Starter) checkRegisteredRunner(ctx context.Context, runnerName string, target datastore.Target) error {
	client, err := gh.NewClient(target.GitHubToken)
	if err != nil {
		return fmt.Errorf("failed to create github client: %w", err)
	}
	owner, repo := gh.DivideScope(target.Scope)

	cctx, cancel := context.WithTimeout(ctx, runner.MustRunningTime)
	defer cancel()

	ticker := time.NewTicker(1 * time.Second)
	defer ticker.Stop()

	count := 0
	for {
		select {
		case <-cctx.Done():
			// timeout
			return fmt.Errorf("faied to to check existing runner in GitHub: timeout in %s", runner.MustRunningTime)
		case <-ticker.C:
			if _, err := gh.ExistGitHubRunner(cctx, client, owner, repo, runnerName); err == nil {
				// success to register runner to GitHub
				return nil
			} else if !errors.Is(err, gh.ErrNotFound) {
				// not retryable error
				return fmt.Errorf("failed to check existing runner in GitHub: %w", err)
			}
			count++
			logger.Logf(true, "%s is not found in GitHub, will retry... (second: %ds)", runnerName, count)
		}
	}
}<|MERGE_RESOLUTION|>--- conflicted
+++ resolved
@@ -193,27 +193,16 @@
 	}
 
 	r := datastore.Runner{
-<<<<<<< HEAD
-		UUID:           job.UUID,
-		ShoesType:      shoesType,
-		IPAddress:      ipAddress,
-		TargetID:       job.TargetID,
-		CloudID:        cloudID,
-		ResourceType:   resourceType,
-		RunnerUser:     target.RunnerUser,
-		RunnerVersion:  target.RunnerVersion,
-=======
 		UUID:         job.UUID,
 		ShoesType:    shoesType,
 		IPAddress:    ipAddress,
 		TargetID:     job.TargetID,
 		CloudID:      cloudID,
-		ResourceType: target.ResourceType,
+		ResourceType: resourceType,
 		RunnerUser: sql.NullString{
 			String: config.Config.RunnerUser,
 			Valid:  true,
 		},
->>>>>>> 8d9faf23
 		ProviderURL:    target.ProviderURL,
 		RepositoryURL:  job.RepoURL(),
 		RequestWebhook: job.CheckEventJSON,
