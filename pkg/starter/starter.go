package starter

import (
	"context"
	"errors"
	"fmt"
	"sync"
	"time"

	uuid "github.com/satori/go.uuid"
	"golang.org/x/sync/errgroup"
	"golang.org/x/sync/semaphore"

	"github.com/whywaita/myshoes/internal/config"
	"github.com/whywaita/myshoes/pkg/datastore"
	"github.com/whywaita/myshoes/pkg/gh"
	"github.com/whywaita/myshoes/pkg/logger"
	"github.com/whywaita/myshoes/pkg/runner"
	"github.com/whywaita/myshoes/pkg/shoes"
	"github.com/whywaita/myshoes/pkg/starter/safety"
)

var (
	// CountRunning is count of running semaphore
	CountRunning = 0
	// CountWaiting is count of waiting job
	CountWaiting = 0

	inProgress = sync.Map{}
)

// Starter is dispatcher for running job
type Starter struct {
	ds     datastore.Datastore
	safety safety.Safety
}

// New create starter instance
func New(ds datastore.Datastore, s safety.Safety) *Starter {
	return &Starter{
		ds:     ds,
		safety: s,
	}
}

// Loop is main loop for starter
func (s *Starter) Loop(ctx context.Context) error {
	logger.Logf(false, "start starter loop")
	ch := make(chan datastore.Job)

	eg, ctx := errgroup.WithContext(ctx)

	eg.Go(func() error {
		if err := s.run(ctx, ch); err != nil {
			return fmt.Errorf("faied to start processor: %w", err)
		}
		return nil
	})

	eg.Go(func() error {
		ticker := time.NewTicker(10 * time.Second)
		defer ticker.Stop()

		for {
			select {
			case <-ticker.C:
				if err := s.dispatcher(ctx, ch); err != nil {
					logger.Logf(false, "failed to starter: %+v", err)
				}
			case <-ctx.Done():
				return nil
			}
		}
	})

	if err := eg.Wait(); err != nil {
		return fmt.Errorf("failed to errgroup wait: %w", err)
	}
	return nil
}

func (s *Starter) dispatcher(ctx context.Context, ch chan datastore.Job) error {
	logger.Logf(true, "start to check starter")
	jobs, err := s.ds.ListJobs(ctx)
	if err != nil {
		return fmt.Errorf("failed to get jobs: %w", err)
	}

	for _, j := range jobs {
		// send to processor
		ch <- j
	}

	return nil
}

func (s *Starter) run(ctx context.Context, ch chan datastore.Job) error {
	sem := semaphore.NewWeighted(config.Config.MaxConnectionsToBackend)

	// Processor
	for {
		select {
		case job := <-ch:
			// receive job from dispatcher

			if _, ok := inProgress.Load(job.UUID); ok {
				// this job is in progress, skip
				continue
			}

			logger.Logf(true, "found new job: %s", job.UUID)
			CountWaiting++
			if err := sem.Acquire(ctx, 1); err != nil {
				return fmt.Errorf("failed to Acquire: %w", err)
			}
			CountWaiting--
			CountRunning++

			inProgress.Store(job.UUID, struct{}{})

			go func(job datastore.Job) {
				defer func() {
					sem.Release(1)
					inProgress.Delete(job.UUID)
					CountRunning--
				}()

				if err := s.processJob(ctx, job); err != nil {
					logger.Logf(false, "failed to process job: %+v\n", err)
				}
			}(job)

		case <-ctx.Done():
			return nil
		}
	}
}

func (s *Starter) processJob(ctx context.Context, job datastore.Job) error {
	logger.Logf(false, "start job (job id: %s)\n", job.UUID.String())

	isOK, err := s.safety.Check(&job)
	if err != nil {
		return fmt.Errorf("failed to check safety: %w", err)
	}
	if !isOK {
		// is not ok, save job
		return nil
	}
	if err := datastore.UpdateTargetStatus(ctx, s.ds, job.TargetID, datastore.TargetStatusRunning, fmt.Sprintf("job id: %s", job.UUID)); err != nil {
		return fmt.Errorf("failed to update target status (target ID: %s, job ID: %s): %w", job.TargetID, job.UUID, err)
	}

	target, err := s.ds.GetTarget(ctx, job.TargetID)
	if err != nil {
		return fmt.Errorf("failed to retrieve relational target: (target ID: %s, job ID: %s): %w", job.TargetID, job.UUID, err)
	}

	cctx, cancel := context.WithTimeout(ctx, runner.MustRunningTime)
	defer cancel()
	cloudID, ipAddress, shoesType, err := s.bung(cctx, job.UUID, *target)
	if err != nil {
		logger.Logf(false, "failed to bung (target ID: %s, job ID: %s): %+v\n", job.TargetID, job.UUID, err)

		if err := datastore.UpdateTargetStatus(ctx, s.ds, job.TargetID, datastore.TargetStatusErr, fmt.Sprintf("failed to create an instance (job ID: %s)", job.UUID)); err != nil {
			return fmt.Errorf("failed to update target status (target ID: %s, job ID: %s): %w", job.TargetID, job.UUID, err)
		}

		return fmt.Errorf("failed to bung (target ID: %s, job ID: %s): %w", job.TargetID, job.UUID, err)
	}

	runnerName := runner.ToName(job.UUID.String())
	if config.Config.Strict {
		if err := s.checkRegisteredRunner(ctx, runnerName, *target); err != nil {
			logger.Logf(false, "failed to check to register runner (target ID: %s, job ID: %s): %+v\n", job.TargetID, job.UUID, err)

			if err := deleteInstance(ctx, cloudID); err != nil {
				logger.Logf(false, "failed to delete an instance that not registered instance (target ID: %s, cloud ID: %s): %+v\n", job.TargetID, cloudID, err)
				// not return, need to update target status if err.
			}

			if err := datastore.UpdateTargetStatus(ctx, s.ds, job.TargetID, datastore.TargetStatusErr, fmt.Sprintf("cannot register runner to GitHub (job ID: %s)", job.UUID)); err != nil {
				return fmt.Errorf("failed to update target status (target ID: %s, job ID: %s): %w", job.TargetID, job.UUID, err)
			}

			return fmt.Errorf("failed to check to register runner (target ID: %s, job ID: %s): %w", job.TargetID, job.UUID, err)
		}
	}

	r := datastore.Runner{
		UUID:           job.UUID,
		ShoesType:      shoesType,
		IPAddress:      ipAddress,
		TargetID:       job.TargetID,
		CloudID:        cloudID,
		ResourceType:   target.ResourceType,
		RunnerUser:     target.RunnerUser,
		RunnerVersion:  target.RunnerVersion,
		ProviderURL:    target.ProviderURL,
		RepositoryURL:  job.RepoURL(),
		RequestWebhook: job.CheckEventJSON,
	}
	if err := s.ds.CreateRunner(ctx, r); err != nil {
		logger.Logf(false, "failed to save runner to datastore (target ID: %s, job ID: %s): %+v\n", job.TargetID, job.UUID, err)

		if err := datastore.UpdateTargetStatus(ctx, s.ds, job.TargetID, datastore.TargetStatusErr, fmt.Sprintf("job id: %s", job.UUID)); err != nil {
			return fmt.Errorf("failed to update target status (target ID: %s, job ID: %s): %w", job.TargetID, job.UUID, err)
		}

		return fmt.Errorf("failed to save runner to datastore (target ID: %s, job ID: %s): %w", job.TargetID, job.UUID, err)
	}

	if err := s.ds.DeleteJob(ctx, job.UUID); err != nil {
		logger.Logf(false, "failed to delete job: %+v\n", err)

		if err := datastore.UpdateTargetStatus(ctx, s.ds, job.TargetID, datastore.TargetStatusErr, fmt.Sprintf("job id: %s", job.UUID)); err != nil {
			return fmt.Errorf("failed to update target status (target ID: %s, job ID: %s): %w", job.TargetID, job.UUID, err)
		}

		return fmt.Errorf("failed to delete job: %w", err)
	}

	return nil
}

// bung is start runner, like a pistol! :)
func (s *Starter) bung(ctx context.Context, jobUUID uuid.UUID, target datastore.Target) (string, string, string, error) {
	logger.Logf(false, "start create instance (job: %s)", jobUUID)
	runnerName := runner.ToName(jobUUID.String())

	script, err := s.getSetupScript(ctx, target, runnerName)
	if err != nil {
		return "", "", "", fmt.Errorf("failed to get setup scripts: %w", err)
	}

	client, teardown, err := shoes.GetClient()
	if err != nil {
		return "", "", "", fmt.Errorf("failed to get plugin client: %w", err)
	}
	defer teardown()

	cloudID, ipAddress, shoesType, err := client.AddInstance(ctx, runnerName, script, target.ResourceType)
	if err != nil {
		return "", "", "", fmt.Errorf("failed to add instance: %w", err)
	}

	logger.Logf(false, "instance create successfully! (job: %s, cloud ID: %s)", jobUUID, cloudID)

	return cloudID, ipAddress, shoesType, nil
}

func deleteInstance(ctx context.Context, cloudID string) error {
	client, teardown, err := shoes.GetClient()
	if err != nil {
		return fmt.Errorf("failed to get plugin client: %w", err)
	}
	defer teardown()

	if err := client.DeleteInstance(ctx, cloudID); err != nil {
		return fmt.Errorf("failed to delete instance: %w", err)
	}

	logger.Logf(false, "successfully delete instance that not registered (cloud ID: %s)", cloudID)
	return nil
}

// checkRegisteredRunner check to register runner to GitHub
<<<<<<< HEAD
func (s *Starter) checkRegisteredRunner(ctx context.Context, runnerName string, target datastore.Target) error {
	client, err := gh.NewClient(ctx, target.GitHubToken, target.GHEDomain.String)
=======
func (s *Starter) checkRegisteredRunner(ctx context.Context, cloudID string, target datastore.Target) error {
	client, err := gh.NewClient(target.GitHubToken, target.GHEDomain.String)
>>>>>>> 9c56ef81
	if err != nil {
		return fmt.Errorf("failed to create github client: %w", err)
	}
	owner, repo := gh.DivideScope(target.Scope)

	cctx, cancel := context.WithTimeout(ctx, runner.MustRunningTime)
	defer cancel()

	ticker := time.NewTicker(1 * time.Second)
	defer ticker.Stop()

	count := 0
	for {
		select {
		case <-cctx.Done():
			// timeout
			return fmt.Errorf("faied to to check existing runner in GitHub: timeout in %s", runner.MustRunningTime)
		case <-ticker.C:
			if _, err := gh.ExistGitHubRunner(cctx, client, owner, repo, runnerName); err == nil {
				// success to register runner to GitHub
				return nil
			} else if !errors.Is(err, gh.ErrNotFound) {
				// not retryable error
				return fmt.Errorf("failed to check existing runner in GitHub: %w", err)
			}
			count++
			logger.Logf(true, "%s is not found in GitHub, will retry... (second: %ds)", runnerName, count)
		}
	}
}<|MERGE_RESOLUTION|>--- conflicted
+++ resolved
@@ -265,13 +265,8 @@
 }
 
 // checkRegisteredRunner check to register runner to GitHub
-<<<<<<< HEAD
 func (s *Starter) checkRegisteredRunner(ctx context.Context, runnerName string, target datastore.Target) error {
-	client, err := gh.NewClient(ctx, target.GitHubToken, target.GHEDomain.String)
-=======
-func (s *Starter) checkRegisteredRunner(ctx context.Context, cloudID string, target datastore.Target) error {
 	client, err := gh.NewClient(target.GitHubToken, target.GHEDomain.String)
->>>>>>> 9c56ef81
 	if err != nil {
 		return fmt.Errorf("failed to create github client: %w", err)
 	}
